--- conflicted
+++ resolved
@@ -137,26 +137,16 @@
             key (int | slice | str | tuple): The key to write to memory.
             value (bytes): The value to write.
         """
-<<<<<<< HEAD
-        self._manage_memory_write_type(key, value)
-
-    def _manage_memory_read_type(self: MemoryView, key: int | slice | str | tuple, file: str = "hybrid") -> bytes:
-=======
         if not isinstance(value, bytes):
             raise TypeError("Invalid type for the value to write to memory. Expected bytes.")
         self._manage_memory_write_type(key, value)
 
-    def _manage_memory_read_type(self: MemoryView, key: int | slice | str | tuple, file: str = "default") -> bytes:
->>>>>>> d1b56129
+    def _manage_memory_read_type(self: MemoryView, key: int | slice | str | tuple, file: str = "hybrid") -> bytes:
         """Manage the read from memory, according to the typing.
 
         Args:
             key (int | slice | str | tuple): The key to read from memory.
-<<<<<<< HEAD
             file (str, optional): The user-defined backing file to resolve the address in. Defaults to "hybrid"
-=======
-            file (str, optional): The user-defined backing file to resolve the address in. Defaults to "default"
->>>>>>> d1b56129
             (libdebug will first try to solve the address as an absolute address, then as a relative address w.r.t.
             the "binary" map file).
         """
@@ -207,11 +197,7 @@
                 # The right element must be the size
                 address = left
                 size = right
-<<<<<<< HEAD
                 file = "hybrid"
-=======
-                file = "default"
->>>>>>> d1b56129
         else:
             raise TypeError("Tuple must have 2 or 3 elements.")
 
@@ -231,22 +217,14 @@
         self: MemoryView,
         key: int | slice | str | tuple,
         value: bytes,
-<<<<<<< HEAD
         file: str = "hybrid",
-=======
-        file: str = "default",
->>>>>>> d1b56129
     ) -> None:
         """Manage the write to memory, according to the typing.
 
         Args:
             key (int | slice | str | tuple): The key to read from memory.
             value (bytes): The value to write.
-<<<<<<< HEAD
             file (str, optional): The user-defined backing file to resolve the address in. Defaults to "hybrid"
-=======
-            file (str, optional): The user-defined backing file to resolve the address in. Defaults to "default"
->>>>>>> d1b56129
             (libdebug will first try to solve the address as an absolute address, then as a relative address w.r.t.
             the "binary" map file).
         """
@@ -304,11 +282,7 @@
                 # The right element must be the size
                 address = left
                 size = right
-<<<<<<< HEAD
                 file = "hybrid"
-=======
-                file = "default"
->>>>>>> d1b56129
         else:
             raise TypeError("Tuple must have 2 or 3 elements.")
 
